# Copyright (c) 2022, NVIDIA CORPORATION.  All rights reserved.
#
# Licensed under the Apache License, Version 2.0 (the "License");
# you may not use this file except in compliance with the License.
# You may obtain a copy of the License at
#
#     http://www.apache.org/licenses/LICENSE-2.0
#
# Unless required by applicable law or agreed to in writing, software
# distributed under the License is distributed on an "AS IS" BASIS,
# WITHOUT WARRANTIES OR CONDITIONS OF ANY KIND, either express or implied.
# See the License for the specific language governing permissions and
# limitations under the License.

import torch

from nemo.collections.nlp.modules.common.megatron.language_model import Embedding
from nemo.collections.nlp.modules.common.megatron.megatron_decoders import get_decoder_model
from nemo.collections.nlp.modules.common.megatron.megatron_encoder_decoder import (
    MegatronTransformerEncoderDecoderModule,
)
from nemo.collections.nlp.modules.common.megatron.megatron_encoders import get_encoder_model
from nemo.collections.nlp.modules.common.megatron.module import MegatronModule
from nemo.collections.nlp.modules.common.megatron.t5_relative_position_embedding import T5RelativePositionEmbedding
from nemo.collections.nlp.modules.common.megatron.utils import (
    ApexGuardDefaults,
    build_position_ids,
    init_method_normal,
    parallel_lm_logits,
    scaled_init_method_normal,
)

try:
    from apex.transformer import tensor_parallel, parallel_state
    from apex.transformer.enums import AttnMaskType, ModelType

    HAVE_APEX = True
except (ImportError, ModuleNotFoundError):
    HAVE_APEX = False
    # fake missing classes with None attributes
    AttnMaskType = ApexGuardDefaults()
    ModelType = ApexGuardDefaults()

__all__ = ["MegatronTokenLevelHead", "MegatronTokenLevelEncoderDecoderModule"]


class MegatronTokenLevelHead(MegatronModule):
    """Masked LM head for token-based encoder-decoder models (e.g., T5)

    Arguments:
        mpu_vocab_size: model parallel size of vocabulary.
        parallel_output: wether output logits being distributed or not.
    """

    def __init__(self, mpu_vocab_size, parallel_output):
        super(MegatronTokenLevelHead, self).__init__()

        self.bias = torch.nn.Parameter(torch.zeros(mpu_vocab_size))
        self.bias.model_parallel = True
        self.bias.partition_dim = 0
        self.bias.stride = 1
        self.parallel_output = parallel_output

    def forward(self, hidden_states, word_embeddings_weight):

        async_tensor_model_parallel_allreduce = parallel_state.get_tensor_model_parallel_world_size() > 1
        output = parallel_lm_logits(
            hidden_states,
            word_embeddings_weight,
            self.parallel_output,
            bias=self.bias,
            async_tensor_model_parallel_allreduce=async_tensor_model_parallel_allreduce,
        )
        return output


# TODO: add soft prompts as an Embedding sub-class


class MegatronTokenLevelEncoderDecoderModule(MegatronModule):
    """Token-based (input/output is tokens) encoder-decoder model (e.g. T5 Language model.)"""

    def __init__(
        self,
        encoder_arch,
        decoder_arch,
        vocab_size,
        hidden_size,
        max_position_embeddings,
        num_layers,
        num_attention_heads,
        ffn_hidden_size,
        apply_query_key_layer_scaling=True,
        kv_channels=None,
        num_tokentypes=0,
        parallel_output=True,
        pre_process=True,
        post_process=True,
        init_method_std=0.02,
        fp16_cross_entropy=False,
        use_cpu_initialization=False,
        hidden_dropout=0.1,
        attention_dropout=0.1,
        position_embedding_type='learned_absolute',
        relative_attention_num_buckets=32,
        relative_attention_max_distance=128,
        relative_position_bias_self_attention_only=False,
        precision=16,
        fp32_residual_connection=False,
        activations_checkpoint_method=None,
        activations_checkpoint_num_layers=1,
        layernorm_epsilon=1e-5,
        persist_layer_norm=False,
        bias_activation_fusion=True,
        bias_dropout_add_fusion=True,
        masked_softmax_fusion=True,
        openai_gelu=False,
        activation='gelu',
        onnx_safe=False,
        bias=True,
        normalization='layernorm',
        transformer_block_type='pre_ln',
        hidden_steps=-1,
        headscale=False,
        add_encoder=True,
        add_decoder=True,
        num_self_attention_per_cross_attention=1,
        share_token_embeddings=True,
        share_decoder_tokens_head_embeddings=True,
    ):
        super(MegatronTokenLevelEncoderDecoderModule, self).__init__()

        self.parallel_output = parallel_output
        self.pre_process = pre_process
        self.post_process = post_process
        self.fp16_cross_entropy = fp16_cross_entropy
        self.precision = precision
        self.add_encoder = add_encoder
        self.add_decoder = add_decoder
        self.normalization = normalization
        self.position_embedding_type = position_embedding_type
        self.relative_attention_num_buckets = relative_attention_num_buckets
        self.relative_attention_max_distance = relative_attention_max_distance
<<<<<<< HEAD
        self.share_token_embeddings = share_token_embeddings
        self.share_decoder_tokens_head_embeddings = share_decoder_tokens_head_embeddings

        if self.position_embedding_type == 'learned_absolute':
            add_position_embedding = True
        elif self.position_embedding_type == 'relative':
            add_position_embedding = False
        else:
            raise ValueError('Unknown position embeeding type. Options: ' '[learned_absolute | relative]')
=======
        self.relative_position_bias_self_attention_only = relative_position_bias_self_attention_only
>>>>>>> f1bf6c27

        if kv_channels is None:
            assert (
                hidden_size % num_attention_heads == 0
            ), 'hidden_size must be divisible by num_attention_heads if kv_channels is None'
            kv_channels = hidden_size // num_attention_heads

        encoder, decoder = None, None
        if add_encoder:
            if pre_process:
                self.encoder_embedding = Embedding(
                    hidden_size=hidden_size,
                    vocab_size=vocab_size,
                    max_sequence_length=max_position_embeddings,
                    init_method=init_method_normal(init_method_std),
                    num_tokentypes=num_tokentypes,
                    use_cpu_initialization=use_cpu_initialization,
                    embedding_dropout_prob=hidden_dropout,
                    position_embedding_type=position_embedding_type,
                )
                self._encoder_embedding_key = "encoder_embedding"
                if self.position_embedding_type == 'relative':
                    self.encoder_relative_position_embedding = T5RelativePositionEmbedding(
                        init_method=init_method_normal(init_method_std),
                        num_attention_heads=num_attention_heads,
                        relative_position_num_buckets=relative_attention_num_buckets,
                        relative_position_max_distance=relative_attention_max_distance,
                        bidirectional=True,
                    )
                    self._encoder_relative_position_embedding_key = "encoder_relative_position_embedding"

            encoder = get_encoder_model(
                arch=encoder_arch,
                hidden_size=hidden_size,
                ffn_hidden_size=ffn_hidden_size,
                num_layers=num_layers,
                num_attention_heads=num_attention_heads,
                apply_query_key_layer_scaling=apply_query_key_layer_scaling,
                kv_channels=kv_channels,
                init_method=init_method_normal(init_method_std),
                scaled_init_method=scaled_init_method_normal(init_method_std, num_layers),
                encoder_attn_mask_type=AttnMaskType.padding,
                pre_process=pre_process,
                post_process=post_process,
                init_method_std=init_method_std,
                use_cpu_initialization=use_cpu_initialization,
                hidden_dropout=hidden_dropout,
                attention_dropout=attention_dropout,
                precision=precision,
                fp32_residual_connection=fp32_residual_connection,
                activations_checkpoint_method=activations_checkpoint_method,
                activations_checkpoint_num_layers=activations_checkpoint_num_layers,
                layernorm_epsilon=layernorm_epsilon,
                bias_activation_fusion=bias_activation_fusion,
                bias_dropout_add_fusion=bias_dropout_add_fusion,
                masked_softmax_fusion=masked_softmax_fusion,
                persist_layer_norm=persist_layer_norm,
                openai_gelu=openai_gelu,
                onnx_safe=onnx_safe,
                hidden_steps=hidden_steps,
                activation=activation,
                bias=bias,
                normalization=normalization,
                transformer_block_type=transformer_block_type,
                headscale=headscale,
                parent_model_type=ModelType.encoder_and_decoder,
                num_self_attention_per_cross_attention=num_self_attention_per_cross_attention,
            )

        if add_decoder:
            # If this is the decoder first stage
            if pre_process:
                # If the encoder also lies on this rank (PP = 1), then just assign embeddings directly.
                if hasattr(self, 'encoder_embedding') and share_token_embeddings:
                    self.decoder_embedding = self.encoder_embedding
                else:
                    # This is the case where PP > 1 and first decoder first stage, or when not sharing embeddings with encoder
                    self.decoder_embedding = Embedding(
                        hidden_size=hidden_size,
                        vocab_size=vocab_size,
                        max_sequence_length=max_position_embeddings,
                        init_method=init_method_normal(init_method_std),
                        num_tokentypes=num_tokentypes,
                        use_cpu_initialization=use_cpu_initialization,
                        embedding_dropout_prob=hidden_dropout,
                        position_embedding_type=position_embedding_type,
                    )
                    # We initialize decoder embeddings, but set them to zero since we they're tied with the encoder embeddings.
                    # A later initialize_embedding call will synchronize the embeddings.
                    if share_token_embeddings:
                        self.decoder_embedding.zero_parameters()

                self._decoder_embedding_key = "decoder_embedding"
                # TODO (sandeepsub): When implementing RPE for PP > 2, this should not be inside `pre_process`. It should exist on all ranks and be synchronized manually.
                if self.position_embedding_type == 'relative':
                    self.decoder_relative_position_embedding = T5RelativePositionEmbedding(
                        init_method=init_method_normal(init_method_std),
                        num_attention_heads=num_attention_heads,
                        relative_position_num_buckets=relative_attention_num_buckets,
                        relative_position_max_distance=relative_attention_max_distance,
                        bidirectional=False,
                    )
                    self._decoder_relative_position_embedding_key = "decoder_relative_position_embedding"
                    if not self.relative_position_bias_self_attention_only:
                        self.decoder_cross_attention_relative_position_embedding = T5RelativePositionEmbedding(
                            init_method=init_method_normal(init_method_std),
                            num_attention_heads=num_attention_heads,
                            relative_position_num_buckets=relative_attention_num_buckets,
                            relative_position_max_distance=relative_attention_max_distance,
                            bidirectional=True,
                        )
                        self._decoder_cross_attention_relative_position_embedding_key = (
                            "decoder_cross_attention_relative_position_embedding"
                        )

            decoder = get_decoder_model(
                arch=decoder_arch,
                hidden_size=hidden_size,
                ffn_hidden_size=ffn_hidden_size,
                num_layers=num_layers,
                num_attention_heads=num_attention_heads,
                apply_query_key_layer_scaling=apply_query_key_layer_scaling,
                kv_channels=kv_channels,
                init_method=init_method_normal(init_method_std),
                scaled_init_method=scaled_init_method_normal(init_method_std, num_layers),
                decoder_attn_mask_type=AttnMaskType.causal,
                pre_process=pre_process,
                post_process=post_process,
                init_method_std=init_method_std,
                use_cpu_initialization=use_cpu_initialization,
                hidden_dropout=hidden_dropout,
                attention_dropout=attention_dropout,
                precision=precision,
                fp32_residual_connection=fp32_residual_connection,
                activations_checkpoint_method=activations_checkpoint_method,
                activations_checkpoint_num_layers=activations_checkpoint_num_layers,
                layernorm_epsilon=layernorm_epsilon,
                bias_activation_fusion=bias_activation_fusion,
                bias_dropout_add_fusion=bias_dropout_add_fusion,
                masked_softmax_fusion=masked_softmax_fusion,
                persist_layer_norm=persist_layer_norm,
                openai_gelu=openai_gelu,
                onnx_safe=onnx_safe,
                hidden_steps=hidden_steps,
                activation=activation,
                bias=bias,
                normalization=normalization,
                transformer_block_type=transformer_block_type,
                headscale=headscale,
                parent_model_type=ModelType.encoder_and_decoder,
            )

        self.enc_dec_model = MegatronTransformerEncoderDecoderModule(
            encoder=encoder, decoder=decoder, hidden_steps=hidden_steps
        )
        self._enc_dec_model_key = "enc_dec_model"

        # NOTE: Update here when adding support in PP > 1 (function has to be called)
        if self.share_token_embeddings:
            self.initialize_word_embeddings(
                init_method=init_method_normal(init_method_std), vocab_size=vocab_size, hidden_size=hidden_size
            )

        if add_decoder and post_process:
            if share_decoder_tokens_head_embeddings:
                self.tokens_head = MegatronTokenLevelHead(self.word_embeddings_weight().size(0), parallel_output)
            else:
                self.tokens_head = tensor_parallel.ColumnParallelLinear(
                    input_size=hidden_size,
                    output_size=vocab_size,
                    bias=False,
                    gather_output=not self.parallel_output,
                    init_method=init_method_normal(init_method_std),
                    use_cpu_initialization=use_cpu_initialization,
                )

            self._tokens_head_key = 'tokens_head'

    def set_input_tensor(self, input_tensor):
        """ See megatron.model.transformer.set_input_tensor()"""
        # This is usually handled in schedules.py but some inference code still
        # gives us non-lists or None

        if not isinstance(input_tensor, list):
            input_tensor = [input_tensor]

        if self.add_encoder and self.add_decoder:
            assert (
                len(input_tensor) == 1
            ), 'input_tensor should only be length 1 for stage with both encoder and decoder'
            self.enc_dec_model.encoder.set_input_tensor(input_tensor[0])
        elif self.add_encoder:
            assert len(input_tensor) == 1, 'input_tensor should only be length 1 for stage with only encoder'
            self.enc_dec_model.encoder.set_input_tensor(input_tensor[0])
        elif self.add_decoder:
            if len(input_tensor) == 2:
                self.enc_dec_model.decoder.set_input_tensor(input_tensor[0])
                self.enc_dec_model.encoder_hidden_state = input_tensor[1]
            elif len(input_tensor) == 1:
                self.enc_dec_model.decoder.set_input_tensor(None)
                self.enc_dec_model.encoder_hidden_state = input_tensor[0]
            else:
                raise Exception('input_tensor must have either length 1 or 2')
        else:
            raise Exception('Stage must have at least either encoder or decoder')

    def forward(
        self,
        enc_input_ids=None,
        enc_attn_mask=None,
        dec_input_ids=None,
        dec_attn_mask=None,
        token_type_ids=None,
        labels=None,
        enc_output=None,
        enc_output_attn_mask=None,
        enc_input=None,
        output_enc_hidden_only=False,
    ):
        """
        Return value is per token / per dimension (i.e., non collapsed loss value)
        """
<<<<<<< HEAD
        if (enc_input is None) and (enc_input_ids is not None):
=======
        (
            encoder_self_attention_relative_position_bias,
            decoder_self_attention_relative_position_bias,
            decoder_cross_attention_relative_position_bias,
        ) = (None, None, None)

        if enc_input is None:
>>>>>>> f1bf6c27
            if self.pre_process and self.add_encoder:
                # We don't need position ids for RPE, because the embedding layer does not have position embeddings.
                if self.position_embedding_type != 'relative':
                    enc_position_ids = build_position_ids(enc_input_ids)
                else:
                    enc_position_ids = None
                enc_input = self.encoder_embedding(enc_input_ids, enc_position_ids, token_type_ids=token_type_ids)
<<<<<<< HEAD
=======

                if self.position_embedding_type == 'relative':
                    encoder_self_attention_relative_position_bias = self.encoder_relative_position_embedding(
                        query_seq_length=enc_input_ids.size(1), key_seq_length=enc_input_ids.size(1),
                    )
            else:
                enc_input = None
>>>>>>> f1bf6c27

        if output_enc_hidden_only:
            # When pipeline parallel > 1 we need to make sure encoder exist (will be missing in decoder)
            if enc_output is None and self.enc_dec_model.encoder is not None:
                enc_output = self.enc_dec_model.encode(
                    enc_input=enc_input, enc_attn_mask=enc_attn_mask, enc_layer_past=None, enc_get_key_value=False,
                )
            else:
                enc_output = self.enc_dec_model.encoder_hidden_state
            return enc_output
        else:
            if enc_output_attn_mask is None:
                enc_output_attn_mask = enc_attn_mask

            if self.pre_process and self.add_decoder:
                dec_position_ids = build_position_ids(dec_input_ids)
                dec_input = self.decoder_embedding(dec_input_ids, dec_position_ids, token_type_ids=token_type_ids)

                if self.position_embedding_type == 'relative':
                    decoder_self_attention_relative_position_bias = self.decoder_relative_position_embedding(
                        query_seq_length=dec_input_ids.size(1), key_seq_length=dec_input_ids.size(1)
                    )
                    if not self.relative_position_bias_self_attention_only:
                        decoder_cross_attention_relative_position_bias = self.decoder_cross_attention_relative_position_embedding(
                            query_seq_length=dec_input_ids.size(1), key_seq_length=enc_input_ids.size(1),
                        )
                    else:
                        decoder_cross_attention_relative_position_bias = None
            else:
                # Note: This is when the decoder itself is split across PP ranks.
                dec_input = None

            output = self.enc_dec_model(
                enc_input=enc_input,
                enc_attn_mask=enc_attn_mask,
                dec_input=dec_input,
                dec_attn_mask=dec_attn_mask,
                enc_layer_past=None,
                enc_get_key_value=False,
                enc_output=enc_output,
                enc_output_attn_mask=enc_output_attn_mask,
                dec_layer_past=None,
                dec_get_key_value=False,
                enc_self_attention_relative_position_bias=encoder_self_attention_relative_position_bias,
                dec_self_attention_relative_position_bias=decoder_self_attention_relative_position_bias,
                dec_cross_attention_relative_position_bias=decoder_cross_attention_relative_position_bias,
            )

            if self.post_process and self.add_decoder:
                dec_output, enc_output = output  # [s, b, h]
                # project decoder output to vocabulary-size dimensions
<<<<<<< HEAD
                if self.share_decoder_tokens_head_embeddings:
                    token_logits = self.tokens_head(dec_output, self.word_embeddings_weight())
                else:
                    token_logits = self.tokens_head(dec_output)[0]

=======
                token_logits = self.tokens_head(dec_output, self.word_embeddings_weight())
>>>>>>> f1bf6c27
                if labels is not None:
                    # [b, s] -> [s, b]
                    labels = labels.transpose(0, 1).contiguous()

                    # tensor_parallel.vocab_parallel_cross_entropy performs log_softmax and return log p(x_i|z) per token i
                    if self.fp16_cross_entropy:
                        assert token_logits.dtype == torch.half
                        tokens_loss = tensor_parallel.vocab_parallel_cross_entropy(token_logits, labels)
                    else:
                        tokens_loss = tensor_parallel.vocab_parallel_cross_entropy(token_logits.float(), labels)

                    # [s, b] -> [b, s]
                    tokens_loss = tokens_loss.transpose(0, 1).contiguous()

                    return tokens_loss
                else:
                    # [s, b, h] -> [b, s, h]
                    token_logits = token_logits.transpose(0, 1).contiguous()
                    return token_logits

            elif self.add_decoder and not self.add_encoder:
                decoder_output, _ = output
                return decoder_output
            else:
                encoder_output = output
                return encoder_output

    def state_dict_for_save_checkpoint(self, destination=None, prefix='', keep_vars=False):
        """For easy load when model is combined with other heads,
        add an extra key."""

        state_dict_ = {}

        state_dict_[self._encoder_embedding_key] = self.encoder_embedding.state_dict_for_save_checkpoint(
            destination, prefix, keep_vars
        )
        state_dict_[self._decoder_embedding_key] = self.decoder_embedding.state_dict_for_save_checkpoint(
            destination, prefix, keep_vars
        )
        state_dict_[self._enc_dec_model_key] = self.enc_dec_model.state_dict_for_save_checkpoint(
            destination, prefix, keep_vars
        )
        state_dict_[self._tokens_head_key] = self.tokens_head.state_dict_for_save_checkpoint(
            destination, prefix, keep_vars
        )

        return state_dict_

    def load_state_dict(self, state_dict, strict=True):
        """Customized load."""

        self.encoder_embedding.encoder_embeddingload_state_dict(state_dict[self._encoder_embedding_key], strict=strict)
        self.decoder_embedding.load_state_dict(state_dict[self._decoder_embedding_key], strict=strict)
        self.enc_dec_model.load_state_dict(state_dict[self._enc_dec_model_key], strict=strict)
        self.tokens_head.load_state_dict(state_dict[self._tokens_head_key], strict=strict)<|MERGE_RESOLUTION|>--- conflicted
+++ resolved
@@ -141,7 +141,6 @@
         self.position_embedding_type = position_embedding_type
         self.relative_attention_num_buckets = relative_attention_num_buckets
         self.relative_attention_max_distance = relative_attention_max_distance
-<<<<<<< HEAD
         self.share_token_embeddings = share_token_embeddings
         self.share_decoder_tokens_head_embeddings = share_decoder_tokens_head_embeddings
 
@@ -151,9 +150,7 @@
             add_position_embedding = False
         else:
             raise ValueError('Unknown position embeeding type. Options: ' '[learned_absolute | relative]')
-=======
         self.relative_position_bias_self_attention_only = relative_position_bias_self_attention_only
->>>>>>> f1bf6c27
 
         if kv_channels is None:
             assert (
@@ -376,17 +373,13 @@
         """
         Return value is per token / per dimension (i.e., non collapsed loss value)
         """
-<<<<<<< HEAD
-        if (enc_input is None) and (enc_input_ids is not None):
-=======
         (
             encoder_self_attention_relative_position_bias,
             decoder_self_attention_relative_position_bias,
             decoder_cross_attention_relative_position_bias,
         ) = (None, None, None)
 
-        if enc_input is None:
->>>>>>> f1bf6c27
+        if (enc_input is None) and (enc_input_ids is not None):
             if self.pre_process and self.add_encoder:
                 # We don't need position ids for RPE, because the embedding layer does not have position embeddings.
                 if self.position_embedding_type != 'relative':
@@ -394,8 +387,6 @@
                 else:
                     enc_position_ids = None
                 enc_input = self.encoder_embedding(enc_input_ids, enc_position_ids, token_type_ids=token_type_ids)
-<<<<<<< HEAD
-=======
 
                 if self.position_embedding_type == 'relative':
                     encoder_self_attention_relative_position_bias = self.encoder_relative_position_embedding(
@@ -403,7 +394,6 @@
                     )
             else:
                 enc_input = None
->>>>>>> f1bf6c27
 
         if output_enc_hidden_only:
             # When pipeline parallel > 1 we need to make sure encoder exist (will be missing in decoder)
@@ -455,15 +445,11 @@
             if self.post_process and self.add_decoder:
                 dec_output, enc_output = output  # [s, b, h]
                 # project decoder output to vocabulary-size dimensions
-<<<<<<< HEAD
                 if self.share_decoder_tokens_head_embeddings:
                     token_logits = self.tokens_head(dec_output, self.word_embeddings_weight())
                 else:
                     token_logits = self.tokens_head(dec_output)[0]
 
-=======
-                token_logits = self.tokens_head(dec_output, self.word_embeddings_weight())
->>>>>>> f1bf6c27
                 if labels is not None:
                     # [b, s] -> [s, b]
                     labels = labels.transpose(0, 1).contiguous()
